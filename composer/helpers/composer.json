--- conflicted
+++ resolved
@@ -14,15 +14,8 @@
         }
     },
     "scripts": {
-<<<<<<< HEAD
-        "lint": [
-            "php-cs-fixer fix --diff --verbose"
-        ],
+        "lint": "php-cs-fixer fix --diff --verbose",
         "stan": "phpstan analyse"
-=======
-        "lint": "php-cs-fixer fix --diff --verbose",
-        "stan": "phpstan analyse -l 5"
->>>>>>> 833a0ba4
     },
     "config": {
         "sort-packages": true
